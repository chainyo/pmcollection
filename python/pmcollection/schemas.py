--- conflicted
+++ resolved
@@ -3,10 +3,6 @@
 from __future__ import annotations
 
 import datetime
-<<<<<<< HEAD
-=======
-from typing import List, Tuple, Union
->>>>>>> f5f2297b
 
 from pydantic import BaseModel
 from rxml import Node, SearchType
@@ -61,42 +57,12 @@
             pagination=find_tag_or_none(node, "MedlinePgn"),
             authors=[
                 Author.from_xml(item)
-<<<<<<< HEAD
-                for item in node.findall(".//Authorlist//Author")
-=======
                 for item in node.search(by=SearchType.Tag, value="Author")
->>>>>>> f5f2297b
             ],
             language=node.search(by=SearchType.Tag, value="Language")[0].text,
             date=define_datetime_from_node(
                 node.search(by=SearchType.Tag, value="ArticleDate")
             ),
-<<<<<<< HEAD
-            grants=[
-                Grant.from_xml(item) for item in node.findall(".//Grantlist//Grant")
-            ]
-            if node.find(".//Grantlist") is not None
-            else None,
-            publication_types=[
-                Publication.from_xml(item)
-                for item in node.findall(".//PublicationTypelist//PublicationType")
-            ],
-            elocation_id=(
-                ELocationId.from_xml(node.find(".//ELocationID"))
-                if node.find(".//ELocationID") is not None
-                else None
-            ),
-            vernacular_title=(
-                "".join(node.find(".//VernacularTitle").itertext())
-                if node.find(".//VernacularTitle") is not None
-                else None
-            ),
-            data_banks=[
-                DataBank.from_xml(item)
-                for item in node.findall(".//DataBanklist//DataBank")
-            ]
-            if node.find(".//DataBanklist") is not None
-=======
             grants=[Grant.from_xml(item) for item in _grants] if _grants else None,
             publication_types=[
                 Publication.from_xml(item)
@@ -111,7 +77,6 @@
             else None,
             copyright_information=_copyright_information[0].text
             if _copyright_information
->>>>>>> f5f2297b
             else None,
         )
 
@@ -137,12 +102,8 @@
             name=node.search(SearchType.Tag, "DataBankName")[0].text,
             accession_numbers=[
                 item.text
-<<<<<<< HEAD
-                for item in node.findall(".//AccessionNumberlist//AccessionNumber")
+                for item in node.search(by=SearchType.Tag, value="AccessionNumber")
                 if item is not None and item.text is not None
-=======
-                for item in node.search(by=SearchType.Tag, value="AccessionNumber")
->>>>>>> f5f2297b
             ],
             complete=True if node.attrs.get("CompleteYN") == "Y" else False,
         )
@@ -193,17 +154,10 @@
         _issn = node.search(by=SearchType.Tag, value="ISSN")
 
         return cls(
-<<<<<<< HEAD
-            issn=_issn,
-            issue=JournalIssue.from_xml(node.find(".//JournalIssue")),
-            title=node.find(".//Title").text,
-            iso_abbreviation=find_or_none(node, ".//ISOAbbreviation"),
-=======
             issn=Issn.from_xml(_issn[0]) if _issn else None,
             issue=JournalIssue.from_xml(node.search(SearchType.Tag, "JournalIssue")[0]),
             title=node.search(SearchType.Tag, "Title")[0].text,
             iso_abbreviation=node.search(SearchType.Tag, "ISOAbbreviation")[0].text,
->>>>>>> f5f2297b
         )
 
 
@@ -364,7 +318,6 @@
     revised: datetime.date
     article: Article
     journal_info: MedlineJournalInfo
-<<<<<<< HEAD
     chemicals: list[Chemical]
     subset: str | None
     mesh_headings: list[MeshHeading]
@@ -380,22 +333,6 @@
     supplemental_meshs: list[SupplementalMesh] | None
     investigators: list[Investigator] | None
     coi_statement: str | None
-=======
-    chemicals: List[Chemical]
-    subset: Union[str, None]
-    mesh_headings: List[MeshHeading]
-    keywords: Union[List[Keyword], None]
-    personal_name_subjects: Union[List[Author], None]
-    comments_corrections: Union[List[CommentCorrection], None]
-    other_ids: Union[List[Identifier], None]
-    other_abstracts: Union[List[OtherAbstract], None]
-    general_note: Union[GeneralNote, None]
-    space_flight_missions: Union[List[str], None]
-    gene_symbols: Union[List[str], None]
-    supplemental_meshs: Union[List[SupplementalMesh], None]
-    investigators: Union[List[Investigator], None]
-    coi_statement: Union[str, None]
->>>>>>> f5f2297b
 
     @classmethod
     def from_xml(cls, node: Node) -> MedlineCitation:
@@ -437,40 +374,11 @@
             ),
             chemicals=[
                 Chemical.from_xml(item)
-<<<<<<< HEAD
-                for item in node.findall(".//Chemicallist//Chemical")
-=======
                 for item in node.search(by=SearchType.Tag, value="Chemical")
->>>>>>> f5f2297b
             ],
             subset=find_tag_or_none(node, "CitationSubset"),
             mesh_headings=[
                 MeshHeading.from_xml(item)
-<<<<<<< HEAD
-                for item in node.findall(".//MeshHeadinglist//MeshHeading")
-            ],
-            keywords=[
-                Keyword.from_xml(item)
-                for item in node.findall(".//Keywordlist//Keyword")
-            ]
-            if node.find(".//Keywordlist") is not None
-            else None,
-            personal_name_subjects=[
-                Author.from_xml(item)
-                for item in node.findall(
-                    ".//PersonalNameSubjectlist//PersonalNameSubject"
-                )
-            ]
-            if node.find(".//PersonalNameSubjectlist") is not None
-            else None,
-            comments_corrections=[
-                CommentCorrection.from_xml(item)
-                for item in node.findall(
-                    ".//CommentsCorrectionslist//CommentsCorrections"
-                )
-            ]
-            if node.find(".//CommentsCorrectionslist") is not None
-=======
                 for item in node.search(by=SearchType.Tag, value="MeshHeading")
             ],
             keywords=[
@@ -490,7 +398,6 @@
                 for item in node.search(by=SearchType.Tag, value="CommentsCorrections")
             ]
             if _comments_corrections
->>>>>>> f5f2297b
             else None,
             other_ids=[Identifier.from_xml(item) for item in _other_ids]
             if _other_ids
@@ -501,15 +408,8 @@
             general_note=GeneralNote.from_xml(_general_note[0])
             if _general_note
             else None,
-<<<<<<< HEAD
-            genes=[
-                item.text for item in node.findall(".//GeneSymbollist//GeneSymbol")
-            ]
-            if node.find(".//GeneSymbolList") is not None
-=======
             space_flight_missions=[item.text for item in _space_flight_missions]
             if _space_flight_missions
->>>>>>> f5f2297b
             else None,
             gene_symbols=[item.text for item in _gene_symbols]
             if _gene_symbols
@@ -631,17 +531,10 @@
     def from_xml(cls, node: Node) -> MedlineJournalInfo:
         """Create a MedlineJournalInfo from an XML node."""
         return cls(
-<<<<<<< HEAD
-            country=find_or_none(node, ".//Country"),
-            title_abbreviation=find_or_none(node, ".//MedlineTA"),
-            nlm_unique_id=node.find(".//NlmUniqueID").text,
-            issn_linking=find_or_none(node, ".//ISSNLinking"),
-=======
             country=find_tag_or_none(node, "Country"),
-            title_abbreviation=node.search(SearchType.Tag, "MedlineTA")[0].text,
+            title_abbreviation=find_tag_or_none(node, "MedlineTA"),
             nlm_unique_id=node.search(SearchType.Tag, "NlmUniqueID")[0].text,
             issn_linking=find_tag_or_none(node, "ISSNLinking"),
->>>>>>> f5f2297b
         )
 
 
@@ -657,24 +550,14 @@
     def from_xml(cls, node: Node) -> CommentCorrection:
         """Create a CommentCorrection from an XML node."""
         _pmid = node.search(SearchType.Tag, "PMID")
-        return cls(
-<<<<<<< HEAD
-            pmid=find_or_none(node, ".//PMID"),
-            pmid_version=(
-                int(node.find(".//PMID").attrib.get("Version"))
-                if node.find(".//PMID") is not None
-                else None
-            ),
-            ref_source=find_or_none(node, ".//RefSource"),
-            ref_type=node.attrib.get("RefType")
-                if node.attrib.get("RefType") is not None
-                else None,
-=======
+        _ref_source = node.search(SearchType.Tag, "RefSource")
+        _ref_type = node.search(SearchType.Attr, "RefType")
+
+        return cls(
             pmid=int(_pmid[0].text) if _pmid else None,
             pmid_version=int(_pmid[0].attrs.get("Version")) if _pmid else None,
-            ref_source=node.search(SearchType.Tag, "RefSource")[0].text,
-            ref_type=node.attrs.get("RefType"),
->>>>>>> f5f2297b
+            ref_source=_ref_source[0].text if _ref_source else None,
+            ref_type=_ref_type[0].text if _ref_type else None,
         )
 
 
@@ -755,32 +638,10 @@
         Returns:
             PubMedPubDate: The PubMedPubDate created from the XML node.
         """
-<<<<<<< HEAD
-        try:
-            _year = int(node.find(".//Year").text)
-            _month = int(node.find(".//Month").text)
-            _day = int(node.find(".//Day").text)
-            _date = datetime.date(year=_year, month=_month, day=_day)
-        except ValueError as e:
-            if _month == 2 and _day >= 29:
-                _date = datetime.date(year=_year, month=_month, day=28)
-            elif _day == 31 and _month in [4, 6, 9, 11]:
-                _date = datetime.date(year=_year, month=_month, day=30)
-            else:
-                raise ValueError(
-                    f"Failed to parse PubMedPubDate: {e}\n\n"
-                    f"year = {node.find('.//Year').text}\n"
-                    f"month = {node.find('.//Month').text}\n"
-                    f"day = {node.find('.//Day').text}"
-                ) from e
-
-        return cls(publication_status=node.attrib.get("PubStatus"), date=_date)
-=======
         return cls(
             publication_status=node.attrs.get("PubStatus"),
             date=define_datetime_from_node(node.children),
         )
->>>>>>> f5f2297b
 
 
 class PubmedData(BaseModel):
@@ -805,28 +666,13 @@
             ArticleId.from_xml(item)
             for item in node.search(by=SearchType.Tag, value="ArticleId")
         ]
-        print(_article_ids)
         _history = [
             PubMedPubDate.from_xml(item)
             for item in node.search(by=SearchType.Tag, value="PubMedPubDate")
         ]
         _references = [
             Reference.from_xml(item)
-<<<<<<< HEAD
-            for item in node.findall(".//Referencelist//Reference")
-        ]
-        _nested_references = [
-            Reference.from_xml(item)
-            for item in node.findall(".//Referencelist//Referencelist//Reference")
-        ]
-        _nested_nested_references = [
-            Reference.from_xml(item)
-            for item in node.findall(
-                ".//Referencelist//Referencelist//Referencelist//Reference"
-            )
-=======
             for item in node.search(by=SearchType.Tag, value="Reference")
->>>>>>> f5f2297b
         ]
         # _nested_references = [
         #     Reference.from_xml(item)
@@ -902,11 +748,7 @@
         """Create a Reference from an XML node."""
         _article_ids = [
             ArticleId.from_xml(item)
-<<<<<<< HEAD
-            for item in node.findall(".//ArticleIdlist//ArticleId")
-=======
             for item in node.search(by=SearchType.Tag, value="ArticleId")
->>>>>>> f5f2297b
         ]
 
         return cls(
