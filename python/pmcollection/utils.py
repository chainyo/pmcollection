--- conflicted
+++ resolved
@@ -1,24 +1,10 @@
 """Utility functions for pmcollection package."""
 
-<<<<<<< HEAD
-from rxml import Node, SearchType
-=======
 from datetime import datetime
 from typing import Union
->>>>>>> f5f2297b
 
 from rxml import Node, SearchType
 
-<<<<<<< HEAD
-def find_or_none(node: Node, tag: str) -> str | None:
-    """Find a child element or return None."""
-    element = node.search(by=SearchType.Tag, value=tag)
-
-    if element is None:
-        return None
-
-    return element.text
-=======
 
 def find_tag_or_none(node: Node, tag: str) -> Node:
     """Find a child element or return None."""
@@ -45,5 +31,4 @@
     elif not _day:
         return datetime(int(_year), int(_month), 1)
     else:
-        return datetime(int(_year), int(_month), int(_day))
->>>>>>> f5f2297b
+        return datetime(int(_year), int(_month), int(_day))